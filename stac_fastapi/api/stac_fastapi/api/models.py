"""api request/response models."""

<<<<<<< HEAD
from typing import Optional, Type, Union
=======
import abc
import importlib
from typing import Dict, Optional, Type, Union
>>>>>>> 2d78ca01

import attr
from fastapi import Body, Path
from pydantic import BaseModel, create_model
from pydantic.fields import UndefinedType

from stac_fastapi.types.extension import ApiExtension
from stac_fastapi.types.search import (
    APIRequest,
    BaseSearchGetRequest,
    BaseSearchPostRequest,
)


def create_request_model(
    model_name="SearchGetRequest",
    base_model: Union[Type[BaseModel], APIRequest] = BaseSearchGetRequest,
    extensions: Optional[ApiExtension] = None,
    mixins: Optional[Union[BaseModel, APIRequest]] = None,
    request_type: Optional[str] = "GET",
) -> Union[Type[BaseModel], APIRequest]:
    """Create a pydantic model for validating request bodies."""
    fields = {}
    extension_models = []

    # Check extensions for additional parameters to search
    for extension in extensions or []:
        if extension_model := extension.get_request_model(request_type):
            extension_models.append(extension_model)

    mixins = mixins or []

    models = [base_model] + extension_models + mixins

    # Handle GET requests
    if all([issubclass(m, APIRequest) for m in models]):
        return attr.make_class(model_name, attrs={}, bases=tuple(models))

    # Handle POST requests
    elif all([issubclass(m, BaseModel) for m in models]):
        for model in models:
            for (k, v) in model.__fields__.items():
                field_info = v.field_info
                body = Body(
                    None
                    if isinstance(field_info.default, UndefinedType)
                    else field_info.default,
                    default_factory=field_info.default_factory,
                    alias=field_info.alias,
                    alias_priority=field_info.alias_priority,
                    title=field_info.title,
                    description=field_info.description,
                    const=field_info.const,
                    gt=field_info.gt,
                    ge=field_info.ge,
                    lt=field_info.lt,
                    le=field_info.le,
                    multiple_of=field_info.multiple_of,
                    min_items=field_info.min_items,
                    max_items=field_info.max_items,
                    min_length=field_info.min_length,
                    max_length=field_info.max_length,
                    regex=field_info.regex,
                    extra=field_info.extra,
                )
                fields[k] = (v.outer_type_, body)
        return create_model(model_name, **fields, __base__=base_model)

    raise TypeError("Mixed Request Model types. Check extension request types.")


def create_get_request_model(
    extensions, base_model: BaseSearchGetRequest = BaseSearchGetRequest
):
    """Wrap create_request_model to create the GET request model."""
    return create_request_model(
        "SearchGetRequest",
        base_model=BaseSearchGetRequest,
        extensions=extensions,
        request_type="GET",
    )


def create_post_request_model(
    extensions, base_model: BaseSearchPostRequest = BaseSearchGetRequest
):
    """Wrap create_request_model to create the POST request model."""
    return create_request_model(
        "SearchPostRequest",
        base_model=BaseSearchPostRequest,
        extensions=extensions,
        request_type="POST",
    )


@attr.s  # type:ignore
class CollectionUri(APIRequest):
    """Delete collection."""

    collection_id: str = attr.ib(default=Path(..., description="Collection ID"))

<<<<<<< HEAD
=======
    def kwargs(self) -> Dict:
        """kwargs."""
        return {"id": self.collection_id}

>>>>>>> 2d78ca01

@attr.s
class ItemUri(CollectionUri):
    """Delete item."""

    item_id: str = attr.ib(default=Path(..., description="Item ID"))

<<<<<<< HEAD
=======
    def kwargs(self) -> Dict:
        """kwargs."""
        return {"collection_id": self.collection_id, "item_id": self.item_id}

>>>>>>> 2d78ca01

@attr.s
class EmptyRequest(APIRequest):
    """Empty request."""

    ...


@attr.s
class ItemCollectionUri(CollectionUri):
    """Get item collection."""

    limit: int = attr.ib(default=10)

<<<<<<< HEAD

class POSTTokenPagination(BaseModel):
    """Token pagination model for POST requests."""

    token: Optional[str] = None
=======
    def kwargs(self) -> Dict:
        """kwargs."""
        return {
            "id": self.collection_id,
            "limit": self.limit,
            "token": self.token,
        }
>>>>>>> 2d78ca01


@attr.s
class GETTokenPagination(APIRequest):
    """Token pagination for GET requests."""

    token: Optional[str] = attr.ib(default=None)
<<<<<<< HEAD


class POSTPagination(BaseModel):
    """Page based pagination for POST requests."""

    page: Optional[str] = None


@attr.s
class GETPagination(APIRequest):
    """Page based pagination for GET requests."""

    page: Optional[str] = attr.ib(default=None)
=======
    fields: Optional[str] = attr.ib(default=None)
    sortby: Optional[str] = attr.ib(default=None)

    def kwargs(self) -> Dict:
        """kwargs."""
        return {
            "collections": self.collections.split(",")
            if self.collections
            else self.collections,
            "ids": self.ids.split(",") if self.ids else self.ids,
            "bbox": self.bbox.split(",") if self.bbox else self.bbox,
            "datetime": self.datetime,
            "limit": self.limit,
            "query": self.query,
            "token": self.token,
            "fields": self.fields.split(",") if self.fields else self.fields,
            "sortby": self.sortby.split(",") if self.sortby else self.sortby,
        }


# Test for ORJSON and use it rather than stdlib JSON where supported
if importlib.util.find_spec("orjson") is not None:
    from fastapi.responses import ORJSONResponse

    class GeoJSONResponse(ORJSONResponse):
        """JSON with custom, vendor content-type."""

        media_type = "application/geo+json"


else:
    from starlette.responses import JSONResponse

    class GeoJSONResponse(JSONResponse):
        """JSON with custom, vendor content-type."""

        media_type = "application/geo+json"
>>>>>>> 2d78ca01
<|MERGE_RESOLUTION|>--- conflicted
+++ resolved
@@ -1,12 +1,7 @@
 """api request/response models."""
 
-<<<<<<< HEAD
+import importlib
 from typing import Optional, Type, Union
-=======
-import abc
-import importlib
-from typing import Dict, Optional, Type, Union
->>>>>>> 2d78ca01
 
 import attr
 from fastapi import Body, Path
@@ -108,13 +103,6 @@
 
     collection_id: str = attr.ib(default=Path(..., description="Collection ID"))
 
-<<<<<<< HEAD
-=======
-    def kwargs(self) -> Dict:
-        """kwargs."""
-        return {"id": self.collection_id}
-
->>>>>>> 2d78ca01
 
 @attr.s
 class ItemUri(CollectionUri):
@@ -122,13 +110,6 @@
 
     item_id: str = attr.ib(default=Path(..., description="Item ID"))
 
-<<<<<<< HEAD
-=======
-    def kwargs(self) -> Dict:
-        """kwargs."""
-        return {"collection_id": self.collection_id, "item_id": self.item_id}
-
->>>>>>> 2d78ca01
 
 @attr.s
 class EmptyRequest(APIRequest):
@@ -143,21 +124,11 @@
 
     limit: int = attr.ib(default=10)
 
-<<<<<<< HEAD
 
 class POSTTokenPagination(BaseModel):
     """Token pagination model for POST requests."""
 
     token: Optional[str] = None
-=======
-    def kwargs(self) -> Dict:
-        """kwargs."""
-        return {
-            "id": self.collection_id,
-            "limit": self.limit,
-            "token": self.token,
-        }
->>>>>>> 2d78ca01
 
 
 @attr.s
@@ -165,7 +136,6 @@
     """Token pagination for GET requests."""
 
     token: Optional[str] = attr.ib(default=None)
-<<<<<<< HEAD
 
 
 class POSTPagination(BaseModel):
@@ -179,25 +149,6 @@
     """Page based pagination for GET requests."""
 
     page: Optional[str] = attr.ib(default=None)
-=======
-    fields: Optional[str] = attr.ib(default=None)
-    sortby: Optional[str] = attr.ib(default=None)
-
-    def kwargs(self) -> Dict:
-        """kwargs."""
-        return {
-            "collections": self.collections.split(",")
-            if self.collections
-            else self.collections,
-            "ids": self.ids.split(",") if self.ids else self.ids,
-            "bbox": self.bbox.split(",") if self.bbox else self.bbox,
-            "datetime": self.datetime,
-            "limit": self.limit,
-            "query": self.query,
-            "token": self.token,
-            "fields": self.fields.split(",") if self.fields else self.fields,
-            "sortby": self.sortby.split(",") if self.sortby else self.sortby,
-        }
 
 
 # Test for ORJSON and use it rather than stdlib JSON where supported
@@ -216,5 +167,4 @@
     class GeoJSONResponse(JSONResponse):
         """JSON with custom, vendor content-type."""
 
-        media_type = "application/geo+json"
->>>>>>> 2d78ca01
+        media_type = "application/geo+json"
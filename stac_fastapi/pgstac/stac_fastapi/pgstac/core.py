"""Item crud client."""
import re
from datetime import datetime
from typing import Any, Dict, List, Optional, Union
from urllib.parse import urljoin

import attr
import orjson
from buildpg import render
<<<<<<< HEAD
from stac_pydantic.links import Relations
from stac_pydantic.shared import MimeTypes
=======
from fastapi import HTTPException
from pydantic import ValidationError
>>>>>>> 3903cb2c
from starlette.requests import Request

from stac_fastapi.pgstac.models.links import CollectionLinks, ItemLinks, PagingLinks
from stac_fastapi.pgstac.types.search import PgstacSearch
from stac_fastapi.types.core import AsyncBaseCoreClient
from stac_fastapi.types.errors import NotFoundError
from stac_fastapi.types.stac import Collection, Collections, Item, ItemCollection

NumType = Union[float, int]


@attr.s
class CoreCrudClient(AsyncBaseCoreClient):
    """Client for core endpoints defined by stac."""

    async def all_collections(self, **kwargs) -> Collections:
        """Read all collections from the database."""
        request: Request = kwargs["request"]
        base_url = str(request.base_url)
        pool = request.app.state.readpool

        async with pool.acquire() as conn:
            collections = await conn.fetchval(
                """
                SELECT * FROM all_collections();
                """
            )
        linked_collections: List[Collection] = []
        if collections is not None and len(collections) > 0:
            for c in collections:
                coll = Collection(**c)
                coll["links"] = await CollectionLinks(
                    collection_id=coll["id"], request=request
                ).get_links()
                linked_collections.append(coll)
        links = [
            {
                "rel": Relations.root.value,
                "type": MimeTypes.json,
                "href": base_url,
            },
            {
                "rel": Relations.parent.value,
                "type": MimeTypes.json,
                "href": base_url,
            },
            {
                "rel": Relations.self.value,
                "type": MimeTypes.json,
                "href": urljoin(base_url, "collections"),
            },
        ]
        collection_list = Collections(collections=collections or [], links=links)
        return collection_list

    async def get_collection(self, id: str, **kwargs) -> Collection:
        """Get collection by id.

        Called with `GET /collections/{collectionId}`.

        Args:
            id: Id of the collection.

        Returns:
            Collection.
        """
        collection: Optional[Dict[str, Any]]

        request: Request = kwargs["request"]
        pool = request.app.state.readpool
        async with pool.acquire() as conn:
            q, p = render(
                """
                SELECT * FROM get_collection(:id::text);
                """,
                id=id,
            )
            collection = await conn.fetchval(q, *p)
        if collection is None:
            raise NotFoundError
        links = await CollectionLinks(collection_id=id, request=request).get_links()
        collection["links"] = links
        return Collection(**collection)

    async def _search_base(
        self, search_request: PgstacSearch, **kwargs: Any
    ) -> ItemCollection:
        """Cross catalog search (POST).

        Called with `POST /search`.

        Args:
            search_request: search request parameters.

        Returns:
            ItemCollection containing items which match the search criteria.
        """
        items: Dict[str, Any]

        request: Request = kwargs["request"]
        pool = request.app.state.readpool

        # pool = kwargs["request"].app.state.readpool
        req = search_request.json(exclude_none=True)

        async with pool.acquire() as conn:
            q, p = render(
                """
                SELECT * FROM search(:req::text::jsonb);
                """,
                req=req,
            )
            items = await conn.fetchval(q, *p)
        next: Optional[str] = items.pop("next", None)
        prev: Optional[str] = items.pop("prev", None)
        collection = ItemCollection(**items)
        cleaned_features: List[Item] = []
        if collection["features"] is None or len(collection["features"]) == 0:
            raise NotFoundError("No features found")

        for feature in collection["features"]:
            feature = Item(**feature)
            if (
                search_request.fields.exclude is None
                or "links" not in search_request.fields.exclude
            ):
                # TODO: feature.collection is not always included
                # This code fails if it's left outside of the fields expression
                # I've fields extension updated test cases to always include feature.collection
                links = await ItemLinks(
                    collection_id=feature["collection"],
                    item_id=feature["id"],
                    request=request,
                ).get_links()
                feature["links"] = links
                exclude = search_request.fields.exclude
                if exclude and len(exclude) == 0:
                    exclude = None
                include = search_request.fields.include
                if include and len(include) == 0:
                    include = None
            cleaned_features.append(feature)
            collection["features"] = cleaned_features
        collection["links"] = await PagingLinks(
            request=request,
            next=next,
            prev=prev,
        ).get_links()
        return collection

    async def item_collection(
        self, id: str, limit: int = 10, token: str = None, **kwargs
    ) -> ItemCollection:
        """Get all items from a specific collection.

        Called with `GET /collections/{collectionId}/items`

        Args:
            id: id of the collection.
            limit: number of items to return.
            token: pagination token.

        Returns:
            An ItemCollection.
        """
        req = PgstacSearch(collections=[id], limit=limit, token=token)
        collection = await self._search_base(req, **kwargs)
        links = await CollectionLinks(
            collection_id=id, request=kwargs["request"]
        ).get_links(extra_links=collection["links"])
        collection["links"] = links
        return collection

    async def get_item(self, item_id: str, collection_id: str, **kwargs) -> Item:
        """Get item by id.

        Called with `GET /collections/{collectionId}/items/{itemId}`.

        Args:
            id: Id of the item.

        Returns:
            Item.
        """
        req = PgstacSearch(ids=[item_id], limit=1)
        collection = await self._search_base(req, **kwargs)
        return Item(**collection["features"][0])

    async def post_search(
        self, search_request: PgstacSearch, **kwargs
    ) -> ItemCollection:
        """Cross catalog search (POST).

        Called with `POST /search`.

        Args:
            search_request: search request parameters.

        Returns:
            ItemCollection containing items which match the search criteria.
        """
        item_collection = await self._search_base(search_request, **kwargs)
        return ItemCollection(**item_collection)

    async def get_search(
        self,
        collections: Optional[List[str]] = None,
        ids: Optional[List[str]] = None,
        bbox: Optional[List[NumType]] = None,
        datetime: Optional[Union[str, datetime]] = None,
        limit: Optional[int] = 10,
        query: Optional[str] = None,
        token: Optional[str] = None,
        fields: Optional[List[str]] = None,
        sortby: Optional[str] = None,
        **kwargs,
    ) -> ItemCollection:
        """Cross catalog search (GET).

        Called with `GET /search`.

        Returns:
            ItemCollection containing items which match the search criteria.
        """
        # Parse request parameters
        base_args = {
            "collections": collections,
            "ids": ids,
            "bbox": bbox,
            "limit": limit,
            "token": token,
            "query": orjson.loads(query) if query else query,
        }
        if datetime:
            base_args["datetime"] = datetime

        if sortby:
            # https://github.com/radiantearth/stac-spec/tree/master/api-spec/extensions/sort#http-get-or-post-form
            sort_param = []
            for sort in sortby:
                sortparts = re.match(r"^([+-]?)(.*)$", sort)
                if sortparts:
                    sort_param.append(
                        {
                            "field": sortparts.group(2).strip(),
                            "direction": "desc" if sortparts.group(1) == "-" else "asc",
                        }
                    )
            base_args["sortby"] = sort_param

        if fields:
            includes = set()
            excludes = set()
            for field in fields:
                if field[0] == "-":
                    excludes.add(field[1:])
                elif field[0] == "+":
                    includes.add(field[1:])
                else:
                    includes.add(field)
            base_args["fields"] = {"include": includes, "exclude": excludes}

        # Do the request
        try:
            search_request = PgstacSearch(**base_args)
        except ValidationError:
            raise HTTPException(status_code=400, detail="Invalid parameters provided")
        return await self.post_search(search_request, request=kwargs["request"])<|MERGE_RESOLUTION|>--- conflicted
+++ resolved
@@ -7,13 +7,10 @@
 import attr
 import orjson
 from buildpg import render
-<<<<<<< HEAD
+from fastapi import HTTPException
+from pydantic import ValidationError
 from stac_pydantic.links import Relations
 from stac_pydantic.shared import MimeTypes
-=======
-from fastapi import HTTPException
-from pydantic import ValidationError
->>>>>>> 3903cb2c
 from starlette.requests import Request
 
 from stac_fastapi.pgstac.models.links import CollectionLinks, ItemLinks, PagingLinks

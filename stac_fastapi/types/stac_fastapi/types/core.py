--- conflicted
+++ resolved
@@ -1,7 +1,7 @@
 """Base clients."""
 import abc
 from datetime import datetime
-from typing import Any, Dict, List, Optional, Union
+from typing import Any, Dict, List, Optional, Type, Union
 from urllib.parse import urljoin
 
 import attr
@@ -315,58 +315,7 @@
             API landing page, serving as an entry point to the API.
         """
         base_url = str(kwargs["request"].base_url)
-<<<<<<< HEAD
-        landing_page = LandingPage(
-            id=self.landing_page_id,
-            title=self.title,
-            description=self.description,
-            conformsTo=self.list_conformance_classes(),
-            stac_version=self.stac_version,
-            links=[
-                Link(
-                    rel=Relations.self,
-                    type=MimeTypes.json,
-                    href=base_url,
-                ),
-                Link(
-                    rel="data",
-                    type=MimeTypes.json,
-                    href=urljoin(base_url, "collections"),
-                ),
-                Link(
-                    rel=Relations.docs,
-                    type=MimeTypes.html,
-                    title="OpenAPI docs",
-                    href=urljoin(str(base_url), "docs"),
-                ),
-                Link(
-                    rel=Relations.conformance,
-                    type=MimeTypes.json,
-                    title="STAC/WFS3 conformance classes implemented by this server",
-                    href=urljoin(str(base_url), "conformance"),
-                ),
-                Link(
-                    rel=Relations.search,
-                    type=MimeTypes.geojson,
-                    title="STAC search",
-                    href=urljoin(str(base_url), "search"),
-                ),
-            ],
-        )
-
-        if self.extension_is_enabled("FilterExtension"):
-            landing_page.links.append(
-                Link(
-                    rel="http://www.opengis.net/def/rel/ogc/1.0/queryables",
-                    type=MimeTypes.geojson,
-                    title="Filter Queryables",
-                    href=urljoin(str(base_url), "queryables"),
-                )
-            )
-
-=======
         landing_page = self._landing_page(base_url=base_url)
->>>>>>> 50605015
         collections = self.all_collections(request=kwargs["request"])
         for collection in collections:
             landing_page["links"].append(

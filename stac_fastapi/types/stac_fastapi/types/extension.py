"""base api extension."""
import abc
<<<<<<< HEAD
from typing import List
=======
from typing import Optional
>>>>>>> 40768fad

import attr
from fastapi import FastAPI
from pydantic import BaseModel


@attr.s
class ApiExtension(abc.ABC):
    """Abstract base class for defining API extensions."""

<<<<<<< HEAD
    conformance_classes: List[str] = attr.ib()
=======
    GET = None
    POST = None

    def get_request_model(self, verb: Optional[str] = "GET") -> Optional[BaseModel]:
        """Return the request model for the extension.method.

        The model can differ based on HTTP verb
        """
        return getattr(self, verb)
>>>>>>> 40768fad

    @abc.abstractmethod
    def register(self, app: FastAPI) -> None:
        """Register the extension with a FastAPI application.

        Args:
            app: target FastAPI application.

        Returns:
            None
        """
        pass<|MERGE_RESOLUTION|>--- conflicted
+++ resolved
@@ -1,10 +1,6 @@
 """base api extension."""
 import abc
-<<<<<<< HEAD
-from typing import List
-=======
-from typing import Optional
->>>>>>> 40768fad
+from typing import List, Optional
 
 import attr
 from fastapi import FastAPI
@@ -15,9 +11,7 @@
 class ApiExtension(abc.ABC):
     """Abstract base class for defining API extensions."""
 
-<<<<<<< HEAD
     conformance_classes: List[str] = attr.ib()
-=======
     GET = None
     POST = None
 
@@ -27,7 +21,6 @@
         The model can differ based on HTTP verb
         """
         return getattr(self, verb)
->>>>>>> 40768fad
 
     @abc.abstractmethod
     def register(self, app: FastAPI) -> None:
